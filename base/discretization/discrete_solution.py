--- conflicted
+++ resolved
@@ -97,8 +97,7 @@
     def __repr__(self) -> str:
         return (
             self.__class__.__name__
-<<<<<<< HEAD
-            + f"(grid={self.grid}, time={self.time}, values={self.values}, time_steps={self.time_steps})"
+            + f"(grid={self.grid}, time={self.time_history}, values={self.value}, time_steps={self.time_step_history})"
         )
 
 
@@ -152,8 +151,4 @@
         return 1 / self.coarsening_degree * coarse_values
 
     def _coarsen_space(self, solver_space: SolverSpace) -> SolverSpace:
-        raise NotImplementedError
-=======
-            + f"(grid={self.grid}, time={self.time_history}, values={self.value}, time_steps={self.time_step_history})"
-        )
->>>>>>> 8401c751
+        raise NotImplementedError