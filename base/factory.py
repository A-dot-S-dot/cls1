from typing import Type

from . import interpolate
from . import ode_solver as os
from .benchmark import Benchmark
from .discretization import DiscreteSolution, finite_element, finite_volume
from .mesh import Mesh, UniformMesh
from .time_stepping import TimeStepping


def build_finite_element_solution(
    benchmark: Benchmark, mesh_size: int, polynomial_degree: int, save_history=False
) -> DiscreteSolution:
    mesh = UniformMesh(benchmark.domain, mesh_size)
    space = finite_element.LagrangeSpace(mesh, polynomial_degree)
    interpolator = interpolate.NodeValuesInterpolator(*space.basis_nodes)
    solution = DiscreteSolution(
        interpolator.interpolate(benchmark.initial_data),
        start_time=benchmark.start_time,
        grid=space.grid,
        solver_space=space,
        save_history=save_history,
    )

    return solution


def build_finite_volume_solution(
    benchmark: Benchmark, mesh_size: int, save_history=False
) -> DiscreteSolution:
    mesh = UniformMesh(benchmark.domain, mesh_size)
    space = finite_volume.FiniteVolumeSpace(mesh)
    interpolator = interpolate.CellAverageInterpolator(mesh, 2)
    solution = DiscreteSolution(
        interpolator.interpolate(benchmark.initial_data),
        start_time=benchmark.start_time,
        grid=space.grid,
        solver_space=space,
        save_history=save_history,
    )

    return solution


def build_mesh_dependent_time_stepping(
    benchmark: Benchmark, mesh: Mesh, cfl_number: float
) -> TimeStepping:
    return TimeStepping(
        benchmark.end_time,
        cfl_number,
        lambda: mesh.step_length,
        start_time=benchmark.start_time,
    )


def build_optimal_ode_solver(
    element_space: finite_element.LagrangeSpace,
) -> Type[os.ExplicitRungeKuttaMethod]:
    degree = element_space.polynomial_degree
    optimal_solver = {
        1: os.Heun,
        2: os.StrongStabilityPreservingRungeKutta3,
        3: os.StrongStabilityPreservingRungeKutta4,
        4: os.RungeKutta8,
        5: os.RungeKutta8,
        6: os.RungeKutta8,
        7: os.RungeKutta8,
    }

    return optimal_solver[degree]


# def build_coarse_solution(solver):
#     solver.solution = CoarseSolution(
#         solver.fine_solver.solution, solver.coarsening_degree
<<<<<<< HEAD
#     )


class MeshDependentTimeSteppingFactory:
    def __call__(
        self, benchmark: Benchmark, mesh: Mesh, cfl_number: float
    ) -> TimeStepping:
        return TimeStepping(
            benchmark.end_time,
            cfl_number,
            lambda: mesh.step_length,
            start_time=benchmark.start_time,
        )


class OptimalODESolverFactory:
    def __call__(
        self, element_space: finite_element.LagrangeSpace
    ) -> Type[os.ExplicitRungeKuttaMethod]:
        degree = element_space.polynomial_degree
        optimal_solver = {
            1: os.Heun,
            2: os.StrongStabilityPreservingRungeKutta3,
            3: os.StrongStabilityPreservingRungeKutta4,
            4: os.RungeKutta8,
            5: os.RungeKutta8,
            6: os.RungeKutta8,
            7: os.RungeKutta8,
        }

        return optimal_solver[degree]


FINITE_ELEMENT_SOLUTION_FACTORY = FiniteElementSolutionFactory()
FINITE_VOLUME_SOLUTION_FACTORY = FiniteVolumeSolutionFactory()
OPTIMAL_ODE_SOLVER_FACTORY = OptimalODESolverFactory()
MESH_DEPENDENT_TIME_STEPPING = MeshDependentTimeSteppingFactory()


# ################################################################################
# # EXACT RESOLVED SOLVER (BASED ON GODUNOV)
# ################################################################################
# def build_fine_numerical_flux_container(solver):
#     observed_numerical_flux = vector.ObservedNumericalFlux(
#         solver.fine_solver.numerical_flux
#     )
#     solver.fine_numerical_fluxes = vector.NumericalFluxContainer(
#         vector.NumericalFluxDependentRightHandSide(
#             solver.fine_solver.space, observed_numerical_flux
#         ),
#         observed_numerical_flux,
#     )
#     solver.fine_solver.right_hand_side = solver.fine_numerical_fluxes
#     solver.fine_solver.solve()


# def build_reduced_exact_right_hand_side(solver):
#     build_fine_numerical_flux_container(solver)
#     build_godunov_numerical_flux(solver)
#     solver.numerical_flux = vector.ObservedNumericalFlux(solver.numerical_flux)

#     solver.subgrid_flux = vector.ExactSubgridFlux(
#         solver.fine_numerical_fluxes,
#         solver.solution,
#         solver.numerical_flux,
#         solver.coarsening_degree,
#     )

#     solver.right_hand_side = vector.NumericalFluxDependentRightHandSide(
#         solver.space,
#         vector.CorrectedNumericalFlux(solver.numerical_flux, solver.subgrid_flux),
#     )


# ################################################################################
# # RESOLVED SOLVED WHICH SUBGRID FLUXES ARE CALCULATED BY A NETWORK
# ################################################################################
# def build_reduced_network_time_stepping(solver):
#     solver.cfl_number = solver.cfl_number / solver.coarsening_degree
#     build_shallow_water_godunov_time_stepping(solver)


# def setup_network(solver):
#     solver.network.load_state_dict(torch.load(solver.network_path))
#     solver.network.eval()


# def build_reduced_network_right_hand_side(solver):
#     build_godunov_numerical_flux(solver)
#     curvature = network.Curvature(solver.mesh.step_length)

#     solver.subgrid_flux = vector.NetworkSubgridFlux(
#         solver.network, curvature, solver.local_degree
#     )
#     solver.right_hand_side = vector.NumericalFluxDependentRightHandSide(
#         solver.space,
#         vector.CorrectedNumericalFlux(solver.numerical_flux, solver.subgrid_flux),
=======
>>>>>>> 8401c751
#     )<|MERGE_RESOLUTION|>--- conflicted
+++ resolved
@@ -73,45 +73,7 @@
 # def build_coarse_solution(solver):
 #     solver.solution = CoarseSolution(
 #         solver.fine_solver.solution, solver.coarsening_degree
-<<<<<<< HEAD
 #     )
-
-
-class MeshDependentTimeSteppingFactory:
-    def __call__(
-        self, benchmark: Benchmark, mesh: Mesh, cfl_number: float
-    ) -> TimeStepping:
-        return TimeStepping(
-            benchmark.end_time,
-            cfl_number,
-            lambda: mesh.step_length,
-            start_time=benchmark.start_time,
-        )
-
-
-class OptimalODESolverFactory:
-    def __call__(
-        self, element_space: finite_element.LagrangeSpace
-    ) -> Type[os.ExplicitRungeKuttaMethod]:
-        degree = element_space.polynomial_degree
-        optimal_solver = {
-            1: os.Heun,
-            2: os.StrongStabilityPreservingRungeKutta3,
-            3: os.StrongStabilityPreservingRungeKutta4,
-            4: os.RungeKutta8,
-            5: os.RungeKutta8,
-            6: os.RungeKutta8,
-            7: os.RungeKutta8,
-        }
-
-        return optimal_solver[degree]
-
-
-FINITE_ELEMENT_SOLUTION_FACTORY = FiniteElementSolutionFactory()
-FINITE_VOLUME_SOLUTION_FACTORY = FiniteVolumeSolutionFactory()
-OPTIMAL_ODE_SOLVER_FACTORY = OptimalODESolverFactory()
-MESH_DEPENDENT_TIME_STEPPING = MeshDependentTimeSteppingFactory()
-
 
 # ################################################################################
 # # EXACT RESOLVED SOLVER (BASED ON GODUNOV)
@@ -171,6 +133,4 @@
 #     solver.right_hand_side = vector.NumericalFluxDependentRightHandSide(
 #         solver.space,
 #         vector.CorrectedNumericalFlux(solver.numerical_flux, solver.subgrid_flux),
-=======
->>>>>>> 8401c751
 #     )