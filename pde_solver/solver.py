--- conflicted
+++ resolved
@@ -55,9 +55,6 @@
         )
 
     def _ode_right_hand_side_function(self, dofs: np.ndarray) -> np.ndarray:
-<<<<<<< HEAD
-        self.discrete_solution_dofs.dofs = dofs
-=======
         if (dofs != self.ode_solver.solution).any():
             self.discrete_solution_dofs.dofs = dofs
 
@@ -65,7 +62,6 @@
                 tqdm.write(
                     f"WARNING: CFL condition is violated at time {self._time:.4f}"
                 )
->>>>>>> 5cb2016b
 
         if not self.time_stepping.satisfy_cfl():
             tqdm.write(f"WARNING: CFL condition is violated at time {self._time:.4f}")
