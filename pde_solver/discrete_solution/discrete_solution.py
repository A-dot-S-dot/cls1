--- conflicted
+++ resolved
@@ -40,11 +40,7 @@
     def add_solution(self, time_step: float, solution: np.ndarray):
         new_time = self.time[-1] + time_step
         self.time.append(new_time)
-<<<<<<< HEAD
-        self.solution.append(solution)
-=======
         self.solution = np.append(self.solution, np.array([solution]), axis=0)
 
     def __repr__(self) -> str:
-        return str(self.solution)
->>>>>>> 606d13ad
+        return str(self.solution)