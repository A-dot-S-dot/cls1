from unittest import TestCase

import numpy as np
from base.discretization import CoarseSolution, DiscreteSolution


class TestDiscreteSolution(TestCase):
    def create_solution(self, **kwargs) -> DiscreteSolution:
        initial_data = np.array([[0.0, 0.0], [0.0, 0.0], [0.0, 0.0]])
        return DiscreteSolution(initial_data, **kwargs)

    def update(self, solution: DiscreteSolution):
        solution.update(
            1.0,
            np.array([[1.0, 1.0], [1.0, 1.0], [1.0, 1.0]]),
        )

    def test_scalar_dimension(self):
        initial_data = np.array([0.0, 0.0])
        solution = DiscreteSolution(initial_data)
        self.assertEqual(solution.dimension, 2)

    def test_system_dimension(self):
        solution = self.create_solution()
        self.assertTupleEqual(solution.dimension, (3, 2))

    def test_dimension_after_update(self):
        solution = self.create_solution()
        self.update(solution)
        self.assertTupleEqual(solution.dimension, (3, 2))

    def test_time_with_default_start_time_before_update(self):
        solution = self.create_solution()
        self.assertEqual(solution.time, 0.0)

    def test_time_with_default_start_time_after_update(self):
        solution = self.create_solution()
        self.update(solution)
        self.assertEqual(solution.time, 1.0)

    def test_time_with_custom_start_time_before_update(self):
        solution = self.create_solution(start_time=1.0)
        self.assertEqual(solution.time, 1.0)

    def test_end_time_with_custom_start_time_after_update(self):
        solution = self.create_solution(start_time=1.0)
        self.update(solution)
        self.assertEqual(solution.time, 2.0)

    def test_time_history_with_default_start_time_before_update(self):
        solution = self.create_solution(save_history=True)
        self.assertListEqual(list(solution.time_history), [0.0])

    def test_time_history_with_custom_start_time_before_update(self):
        solution = self.create_solution(start_time=1.0, save_history=True)
        self.assertListEqual(list(solution.time_history), [1.0])

    def test_time_history_with_default_start_time_after_update(self):
        solution = self.create_solution(save_history=True)
        self.update(solution)
        self.assertListEqual(list(solution.time_history), [0.0, 1.0])

    def test_time_history_with_custom_start_time_after_update(self):
        solution = self.create_solution(start_time=1.0, save_history=True)
        self.update(solution)
        self.assertListEqual(list(solution.time_history), [1.0, 2.0])

    def test_no_time_history(self):
        solution = self.create_solution(save_history=False)
        self.assertRaises(AttributeError, lambda: solution.time_history)

    def test_time_step_history_befote_update(self):
        solution = self.create_solution(save_history=True)
        self.assertListEqual(list(solution.time_step_history), [])

    def test_time_step_history_after_update(self):
        solution = self.create_solution(save_history=True)
        self.update(solution)
        self.assertListEqual(list(solution.time_step_history), [1.0])

    def test_no_time_step_history(self):
        solution = self.create_solution(save_history=False)
        self.assertRaises(AttributeError, lambda: solution.time_step_history)

    def test_grid(self):
        grid = np.array([0.0, 0.5, 1.0])
        solution = self.create_solution(grid=grid)
        self.assertListEqual(list(solution.grid), list(grid))

    def test_no_grid_error(self):
        solution = self.create_solution()
        self.assertRaises(AttributeError, lambda: solution.grid)

    def test_no_space_error(self):
        solution = self.create_solution()
        self.assertRaises(AttributeError, lambda: solution.space)

    def test_value_before_update(self):
        solution = self.create_solution()
        for i in range(3):
            for j in range(2):
                self.assertEqual(solution.value[i, j], 0.0)

    def test_value_after_update(self):
        solution = self.create_solution()
        self.update(solution)
        for i in range(3):
            for j in range(2):
                self.assertEqual(solution.value[i, j], 1.0)

    def test_value_history_before_update(self):
        solution = self.create_solution(save_history=True)
        for i in range(1):
            for j in range(3):
                for k in range(2):
                    self.assertEqual(solution.value_history[i, j, k], i)

    def test_value_history_after_update(self):
        solution = self.create_solution(save_history=True)
        self.update(solution)
        for i in range(2):
            for j in range(3):
                for k in range(2):
                    self.assertEqual(solution.value_history[i, j, k], i)

<<<<<<< HEAD
    def test_end_time(self):
        self.assertEqual(self.solution.end_time, 1)


class TestCoarsenedDiscreteSolution(TestCase):
    def test_coarsening_grid(self):
        discrete_solution = DiscreteSolution(
            np.array([1, 2, 3, 4]), grid=np.array([1, 2, 3, 4])
        )
        discrete_solution.add_solution(1, np.array([2, 4, 6, 8]))
        expected_coarse_grid = np.array([1.5, 3.5])

        coarse_solution = CoarseSolution(discrete_solution, 2)

        for i in range(2):
            self.assertAlmostEqual(coarse_solution.grid[i], expected_coarse_grid[i])

    def test_coarsening_two_dimensions(self):
        discrete_solution = DiscreteSolution(
            np.array([1, 2, 3, 4]), grid=np.array([1, 2, 3, 4])
        )
        discrete_solution.add_solution(1, np.array([2, 4, 6, 8]))
        expected_coarsening = np.array([[1.5, 3.5], [3, 7]])

        coarse_solution = CoarseSolution(discrete_solution, 2)

        for i in range(len(discrete_solution.values)):
            for j in range(2):
                self.assertAlmostEqual(
                    coarse_solution.values[i, j], expected_coarsening[i, j]
                )

    def test_coarsening_three_dimension(self):
        discrete_solution = DiscreteSolution(
            np.array([[1, 2, 3, 4], [0, 1, 2, 3]]).T, grid=np.array([1, 2, 3, 4])
        )
        discrete_solution.add_solution(1, np.array([[2, 4, 6, 8], [0, 2, 4, 6]]).T)
        expected_coarsening = np.array([[[1.5, 0.5], [3.5, 2.5]], [[3, 1], [7, 5]]])
        coarse_solution = CoarseSolution(discrete_solution, 2)

        for i in range(len(discrete_solution.values)):
            for j in range(2):
                for k in range(2):
                    self.assertAlmostEqual(
                        coarse_solution.values[i, j, k],
                        expected_coarsening[i, j, k],
                    )

    def test_admissible_coarsening_degree(self):
        discrete_solution = DiscreteSolution(
            np.array([1, 2, 3, 4]), grid=np.array([1, 2, 3, 4])
        )
        self.assertRaises(ValueError, CoarseSolution, discrete_solution, 3)
=======
    def test_no_value_history_error(self):
        solution = self.create_solution(save_history=False)
        self.assertRaises(AttributeError, lambda: solution.value_history)
>>>>>>> 8401c751
<|MERGE_RESOLUTION|>--- conflicted
+++ resolved
@@ -123,62 +123,66 @@
                 for k in range(2):
                     self.assertEqual(solution.value_history[i, j, k], i)
 
-<<<<<<< HEAD
-    def test_end_time(self):
-        self.assertEqual(self.solution.end_time, 1)
 
+# class TestCoarsenedDiscreteSolution(TestCase):
+#     def test_coarsening_grid(self):
+#         discrete_solution = DiscreteSolution(
+#             np.array([1, 2, 3, 4]), grid=np.array([1, 2, 3, 4])
+#         )
+#         discrete_solution.add_solution(1, np.array([2, 4, 6, 8]))
+#         expected_coarse_grid = np.array([1.5, 3.5])
 
-class TestCoarsenedDiscreteSolution(TestCase):
-    def test_coarsening_grid(self):
-        discrete_solution = DiscreteSolution(
-            np.array([1, 2, 3, 4]), grid=np.array([1, 2, 3, 4])
-        )
-        discrete_solution.add_solution(1, np.array([2, 4, 6, 8]))
-        expected_coarse_grid = np.array([1.5, 3.5])
+#         coarse_solution = CoarseSolution(discrete_solution, 2)
 
-        coarse_solution = CoarseSolution(discrete_solution, 2)
+#         for i in range(2):
+#             self.assertAlmostEqual(coarse_solution.grid[i], expected_coarse_grid[i])
 
-        for i in range(2):
-            self.assertAlmostEqual(coarse_solution.grid[i], expected_coarse_grid[i])
+#     def test_coarsening_two_dimensions(self):
+#         discrete_solution = DiscreteSolution(
+#             np.array([1, 2, 3, 4]), grid=np.array([1, 2, 3, 4])
+#         )
+#         discrete_solution.add_solution(1, np.array([2, 4, 6, 8]))
+#         expected_coarsening = np.array([[1.5, 3.5], [3, 7]])
 
-    def test_coarsening_two_dimensions(self):
-        discrete_solution = DiscreteSolution(
-            np.array([1, 2, 3, 4]), grid=np.array([1, 2, 3, 4])
-        )
-        discrete_solution.add_solution(1, np.array([2, 4, 6, 8]))
-        expected_coarsening = np.array([[1.5, 3.5], [3, 7]])
+#         coarse_solution = CoarseSolution(discrete_solution, 2)
 
-        coarse_solution = CoarseSolution(discrete_solution, 2)
+#         for i in range(len(discrete_solution.values)):
+#             for j in range(2):
+#                 self.assertAlmostEqual(
+#                     coarse_solution.values[i, j], expected_coarsening[i, j]
+#                 )
 
-        for i in range(len(discrete_solution.values)):
-            for j in range(2):
-                self.assertAlmostEqual(
-                    coarse_solution.values[i, j], expected_coarsening[i, j]
-                )
+#     def test_coarsening_three_dimension(self):
+#         discrete_solution = DiscreteSolution(
+#             np.array([[1, 2, 3, 4], [0, 1, 2, 3]]).T, grid=np.array([1, 2, 3, 4])
+#         )
+#         discrete_solution.add_solution(1, np.array([[2, 4, 6, 8], [0, 2, 4, 6]]).T)
+#         expected_coarsening = np.array([[[1.5, 0.5], [3.5, 2.5]], [[3, 1], [7, 5]]])
+#         coarse_solution = CoarseSolution(discrete_solution, 2)
 
-    def test_coarsening_three_dimension(self):
-        discrete_solution = DiscreteSolution(
-            np.array([[1, 2, 3, 4], [0, 1, 2, 3]]).T, grid=np.array([1, 2, 3, 4])
-        )
-        discrete_solution.add_solution(1, np.array([[2, 4, 6, 8], [0, 2, 4, 6]]).T)
-        expected_coarsening = np.array([[[1.5, 0.5], [3.5, 2.5]], [[3, 1], [7, 5]]])
-        coarse_solution = CoarseSolution(discrete_solution, 2)
+#         for i in range(len(discrete_solution.values)):
+#             for j in range(2):
+#                 for k in range(2):
+#                     self.assertAlmostEqual(
+#                         coarse_solution.values[i, j, k],
+#                         expected_coarsening[i, j, k],
+#                     )
 
-        for i in range(len(discrete_solution.values)):
-            for j in range(2):
-                for k in range(2):
-                    self.assertAlmostEqual(
-                        coarse_solution.values[i, j, k],
-                        expected_coarsening[i, j, k],
-                    )
+#     def test_admissible_coarsening_degree(self):
+#         discrete_solution = DiscreteSolution(
+#             np.array([1, 2, 3, 4]), grid=np.array([1, 2, 3, 4])
+#         )
+#         self.assertRaises(ValueError, CoarseSolution, discrete_solution, 3)
+#     def test_dimension(self):
+#         self.assertTupleEqual(self.solution.dimension, (3, 2))
 
-    def test_admissible_coarsening_degree(self):
-        discrete_solution = DiscreteSolution(
-            np.array([1, 2, 3, 4]), grid=np.array([1, 2, 3, 4])
-        )
-        self.assertRaises(ValueError, CoarseSolution, discrete_solution, 3)
-=======
-    def test_no_value_history_error(self):
-        solution = self.create_solution(save_history=False)
-        self.assertRaises(AttributeError, lambda: solution.value_history)
->>>>>>> 8401c751
+#     def test_end_solution(self):
+#         for j in range(3):
+#             for k in range(2):
+#                 self.assertEqual(self.solution.end_values[j, k], 1)
+
+#     def test_end_time(self):
+#         self.assertEqual(self.solution.end_time, 1)
+#     def test_no_value_history_error(self):
+#         solution = self.create_solution(save_history=False)
+#         self.assertRaises(AttributeError, lambda: solution.value_history)