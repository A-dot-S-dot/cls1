import argparse
from abc import ABC, abstractmethod
from typing import Type

import defaults
from base.solver import Solver
from problem.scalar.solver.cg import ContinuousGalerkinSolver
from problem.scalar.solver.cg_low import LowOrderContinuousGalerkinSolver
from problem.scalar.solver.mcl import MCLSolver
from problem.shallow_water.solver.godunov import GodunovSolver
from problem.shallow_water.solver.lax_friedrichs import LocalLaxFriedrichsSolver

from . import argument


class SolverParser(argparse.ArgumentParser, ABC):
    prog: str
    name: str
    solver: Type[Solver]

    def __init__(self):
        argparse.ArgumentParser.__init__(
            self,
            prog=self.prog,
            description=self.name,
            prefix_chars="+",
            formatter_class=argparse.ArgumentDefaultsHelpFormatter,
            add_help=False,
        )

        self._add_arguments()

    @abstractmethod
    def _add_arguments(self):
        ...

    def parse_arguments(self, *arguments) -> argparse.Namespace:
        arguments = self.parse_args(*arguments)
        arguments.solver = self.solver

        return arguments


class CGParser(SolverParser):
    prog = "cg"
    name = "Continuous Galerkin"
    solver = ContinuousGalerkinSolver

    def _add_arguments(self):
        argument.add_name(self, self.name)
        argument.add_short(self, self.prog)
        argument.add_mesh_size(self)
        argument.add_polynomial_degree(self)
        argument.add_exact_flux(self)
        argument.add_cfl_number(self, defaults.CFL_NUMBER)


class LowCGParser(SolverParser):
    prog = "cg_low"
    name = "Low order Continuous Galerkin"
    solver = LowOrderContinuousGalerkinSolver

    def _add_arguments(self):
        argument.add_name(self, self.name)
        argument.add_short(self, self.prog)
        argument.add_mesh_size(self)
        argument.add_polynomial_degree(self)
        argument.add_cfl_number(self, defaults.MCL_CFL_NUMBER)
        argument.add_adaptive_time_stepping(self)
        argument.add_ode_solver(self)


class MCLParser(SolverParser):
    prog = "mcl"
    name = "MCL Solver"
    solver = MCLSolver

    def _add_arguments(self):
        argument.add_name(self, "MCL Solver")
        argument.add_short(self, self.prog)
        argument.add_mesh_size(self)
        argument.add_polynomial_degree(self)
        argument.add_cfl_number(self, defaults.MCL_CFL_NUMBER)
        argument.add_adaptive_time_stepping(self)
        argument.add_ode_solver(self)


class GodunovParser(SolverParser):
    prog = "godunov"
    name = "Godunov's finite volume scheme"
    solver = GodunovSolver

    def _add_arguments(self):
        argument.add_name(self, self.name)
        argument.add_short(self, self.prog)
        argument.add_mesh_size(self)
        argument.add_cfl_number(self, defaults.GODUNOV_CFL_NUMBER)
        argument.add_adaptive_time_stepping(self)


<<<<<<< HEAD
# class ReducedExactSolverParser(SolverParser):
#     prog = "reduced-exact"
#     name = "Reduced Exact Solved (Godunov)"
#     solver = solver.ReducedExactSolver

#     def _add_arguments(self):
#         argument.add_name(self, self.name)
#         argument.add_short(self, self.prog)
#         argument.add_mesh_size(
#             self, defaults.CALCULATE_MESH_SIZE // defaults.COARSENING_DEGREE
#         )
#         argument.add_cfl_number(self, defaults.GODUNOV_CFL_NUMBER)
#         argument.add_adaptive_time_stepping(self)
#         argument.add_coarsening_degree(self)


# class ReducedNetworkParser(SolverParser):
#     prog = "reduced-network"
#     name = """Reduced Solver with Neural Network (Godunov)"""
#     solver = solver.ReducedNetworkSolver

#     def _add_arguments(self):
#         argument.add_name(self, self.name)
#         argument.add_short(self, self.prog)
#         argument.add_mesh_size(
#             self, defaults.CALCULATE_MESH_SIZE // defaults.COARSENING_DEGREE
#         )
#         argument.add_coarsening_degree(self)
#         argument.add_cfl_number(self, defaults.GODUNOV_CFL_NUMBER)
#         argument.add_network_load_path(self)
=======
class LocalLaxFriedrichsParser(SolverParser):
    prog = "llf"
    name = "Local Lax-Friedrichs finite volume scheme"
    solver = LocalLaxFriedrichsSolver

    def _add_arguments(self):
        argument.add_name(self, self.name)
        argument.add_short(self, self.prog)
        argument.add_mesh_size(self)
        argument.add_cfl_number(self, defaults.GODUNOV_CFL_NUMBER)
        argument.add_adaptive_time_stepping(self)
>>>>>>> 8401c751


SCALAR_SOLVER_PARSERS = {
    "cg": CGParser,
    "cg_low": LowCGParser,
    "mcl": MCLParser,
}
SHALLOW_WATER_SOLVER_PARSERS = {
    "godunov": GodunovParser,
<<<<<<< HEAD
    # "reduced-exact": ReducedExactSolverParser,
    # "reduced-network": ReducedNetworkParser,
=======
    "llf": LocalLaxFriedrichsParser,
>>>>>>> 8401c751
}

SOLVER_PARSERS = {}
SOLVER_PARSERS.update(SCALAR_SOLVER_PARSERS)
SOLVER_PARSERS.update(SHALLOW_WATER_SOLVER_PARSERS)<|MERGE_RESOLUTION|>--- conflicted
+++ resolved
@@ -98,7 +98,6 @@
         argument.add_adaptive_time_stepping(self)
 
 
-<<<<<<< HEAD
 # class ReducedExactSolverParser(SolverParser):
 #     prog = "reduced-exact"
 #     name = "Reduced Exact Solved (Godunov)"
@@ -129,7 +128,8 @@
 #         argument.add_coarsening_degree(self)
 #         argument.add_cfl_number(self, defaults.GODUNOV_CFL_NUMBER)
 #         argument.add_network_load_path(self)
-=======
+
+
 class LocalLaxFriedrichsParser(SolverParser):
     prog = "llf"
     name = "Local Lax-Friedrichs finite volume scheme"
@@ -141,7 +141,6 @@
         argument.add_mesh_size(self)
         argument.add_cfl_number(self, defaults.GODUNOV_CFL_NUMBER)
         argument.add_adaptive_time_stepping(self)
->>>>>>> 8401c751
 
 
 SCALAR_SOLVER_PARSERS = {
@@ -151,12 +150,9 @@
 }
 SHALLOW_WATER_SOLVER_PARSERS = {
     "godunov": GodunovParser,
-<<<<<<< HEAD
     # "reduced-exact": ReducedExactSolverParser,
     # "reduced-network": ReducedNetworkParser,
-=======
     "llf": LocalLaxFriedrichsParser,
->>>>>>> 8401c751
 }
 
 SOLVER_PARSERS = {}
